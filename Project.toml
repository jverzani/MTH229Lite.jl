--- conflicted
+++ resolved
@@ -11,11 +11,8 @@
 SimpleExpressions = "deba94f7-f32a-40ad-b45e-be020a5ded2f"
 
 [compat]
-<<<<<<< HEAD
 Reexport = "1"
-=======
 SimpleExpressions = "1"
->>>>>>> 6c5787d9
 julia = "1.9"
 
 [extras]
