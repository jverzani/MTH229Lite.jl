name = "MTH229Lite"
uuid = "dac9518e-8c5a-47d4-a461-ad2fd2d449e5"
authors = ["jverzani <jverzani@gmail.com> and contributors"]
version = "1.0.0"

[deps]
BinderPlots = "5e41213d-62ae-4ae0-a5b0-867e743d03c0"
CalculusWithJulia = "a2e0e22d-7d4c-5312-9169-8b992201a882"
QuadGK = "1fd47b50-473d-5c70-9696-f719f8f3bcdc"
Reexport = "189a3867-3050-52da-a836-e630ba90ab69"
SimpleExpressions = "deba94f7-f32a-40ad-b45e-be020a5ded2f"

[compat]
<<<<<<< HEAD
=======
QuadGK = "2"
Reexport = "1"
>>>>>>> a9bf6a3e
SimpleExpressions = "1"
julia = "1.9"

[extras]
Test = "8dfed614-e22c-5e08-85e1-65c5234f0b40"

[targets]
test = ["Test"]<|MERGE_RESOLUTION|>--- conflicted
+++ resolved
@@ -11,11 +11,8 @@
 SimpleExpressions = "deba94f7-f32a-40ad-b45e-be020a5ded2f"
 
 [compat]
-<<<<<<< HEAD
-=======
 QuadGK = "2"
 Reexport = "1"
->>>>>>> a9bf6a3e
 SimpleExpressions = "1"
 julia = "1.9"
 
