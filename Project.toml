--- conflicted
+++ resolved
@@ -11,13 +11,10 @@
 SimpleExpressions = "deba94f7-f32a-40ad-b45e-be020a5ded2f"
 
 [compat]
-<<<<<<< HEAD
 CalculusWithJulia = "0.2"
-=======
 QuadGK = "2"
 Reexport = "1"
 SimpleExpressions = "1"
->>>>>>> c879bc25
 julia = "1.9"
 
 [extras]
